# Licensed to the Apache Software Foundation (ASF) under one or more
# contributor license agreements.  See the NOTICE file distributed with
# this work for additional information regarding copyright ownership.
# The ASF licenses this file to You under the Apache License, Version 2.0
# (the "License"); you may not use this file except in compliance with
# the License.  You may obtain a copy of the License at
#
#     http://www.apache.org/licenses/LICENSE-2.0
#
# Unless required by applicable law or agreed to in writing, software
# distributed under the License is distributed on an "AS IS" BASIS,
# WITHOUT WARRANTIES OR CONDITIONS OF ANY KIND, either express or implied.
# See the License for the specific language governing permissions and
# limitations under the License.
"""Composer Extension

Downloads, installs and runs Composer.
"""
import os
import os.path
import sys
import logging
import re
import json
from build_pack_utils import utils
from build_pack_utils import stream_output
from extension_helpers import ExtensionHelper


_log = logging.getLogger('composer')


def find_composer_paths(path):
    json_path = None
    lock_path = None
    for root, dirs, files in os.walk(path):
        for f in files:
            if f == 'composer.json':
                json_path = os.path.join(root, f)
            if f == 'composer.lock':
                lock_path = os.path.join(root, f)
            if json_path and lock_path:
                return (json_path, lock_path)
    return (json_path, lock_path)


class ComposerConfiguration(object):
    def __init__(self, ctx):
        self._ctx = ctx
        self._log = _log
        self._init_composer_paths()

    def _init_composer_paths(self):
        (self.json_path, self.lock_path) = \
            find_composer_paths(self._ctx['BUILD_DIR'])

    def read_exts_from_path(self, path):
        exts = []
        if path:
            req_pat = re.compile(r'"require"\: \{(.*?)\}', re.DOTALL)
            ext_pat = re.compile(r'"ext-(.*?)"')
            with open(path, 'rt') as fp:
                data = fp.read()
            for req_match in req_pat.finditer(data):
                for ext_match in ext_pat.finditer(req_match.group(1)):
                    exts.append(ext_match.group(1))
        return exts

    def read_version_from_composer_json(self, key):
        composer_json = json.load(open(self.json_path, 'r'))
        require = composer_json.get('require', {})
        return require.get(key, None)

    def read_version_from_composer_lock(self, key):
        composer_json = json.load(open(self.lock_path, 'r'))
        platform = composer_json.get('platform', {})
        return platform.get(key, None)

    def pick_php_version(self, requested):
        selected = None
        if requested is None:
            selected = self._ctx['PHP_VERSION']
        elif requested == '5.3.*' or requested == '>=5.3':
            selected = self._ctx['PHP_54_LATEST']
        elif requested == '5.4.*' or requested == '>=5.4':
            selected = self._ctx['PHP_54_LATEST']
        elif requested == '5.5.*' or requested == '>=5.5':
            selected = self._ctx['PHP_55_LATEST']
        elif requested.startswith('5.4.'):
            selected = requested
        elif requested.startswith('5.5.'):
            selected = requested
        else:
            selected = self._ctx['PHP_VERSION']
        return selected

    def _read_version_from_composer(self, key):
        if self.json_path:
            return self.read_version_from_composer_json(key)

        elif self.lock_path:
            return self.read_version_from_composer_lock(key)

    def configure(self):
        if self.json_path or self.lock_path:
            exts = []
            # include any existing extensions
            exts.extend(self._ctx.get('PHP_EXTENSIONS', []))
            # add 'openssl' extension
            exts.append('openssl')
            # add platform extensions from composer.json & composer.lock
            exts.extend(self.read_exts_from_path(self.json_path))
            exts.extend(self.read_exts_from_path(self.lock_path))
            hhvm_version = self._read_version_from_composer('hhvm')
            if hhvm_version:
                self._ctx['PHP_VM'] = 'hhvm'
                self._log.debug('Composer picked HHVM Version [%s]',
                                hhvm_version)
            else:
                # update context with new list of extensions,
                # if composer.json exists
                php_version = self._read_version_from_composer('php')
                self._log.debug('Composer picked PHP Version [%s]',
                                php_version)
                self._ctx['PHP_VERSION'] = self.pick_php_version(php_version)
                self._ctx['PHP_EXTENSIONS'] = utils.unique(exts)
                self._ctx['PHP_VM'] = 'php'


class ComposerExtension(ExtensionHelper):
    def __init__(self, ctx):
        ExtensionHelper.__init__(self, ctx)
        self._log = _log
        if ctx['PHP_VM'] == 'hhvm':
            self.composer_strategy = HHVMComposerStrategy(ctx)
        else:
            self.composer_strategy = PHPComposerStrategy(ctx)

    def _defaults(self):
        return {
            'COMPOSER_VERSION': '1.0.0-alpha8',
            'COMPOSER_PACKAGE': 'composer.phar',
            'COMPOSER_DOWNLOAD_URL': '{DOWNLOAD_URL}/composer/'
                                     '{COMPOSER_VERSION}/{COMPOSER_PACKAGE}',
            'COMPOSER_HASH_URL': '{DOWNLOAD_URL}/composer/{COMPOSER_VERSION}/'
                                 '{COMPOSER_PACKAGE}.{CACHE_HASH_ALGORITHM}',
            'COMPOSER_INSTALL_OPTIONS': ['--no-interaction', '--no-dev'],
            'COMPOSER_VENDOR_DIR': '{BUILD_DIR}/{LIBDIR}/vendor',
            'COMPOSER_BIN_DIR': '{BUILD_DIR}/php/bin',
            'COMPOSER_CACHE_DIR': '{CACHE_DIR}/composer'
        }

    def _should_compile(self):
        (json_path, lock_path) = \
            find_composer_paths(self._ctx['BUILD_DIR'])
        return (json_path is not None or lock_path is not None)

    def binary_path(self):
        return self.composer_strategy.binary_path()

    def ld_library_path(self):
        return self.composer_strategy.ld_library_path()

    def _compile(self, install):
        self._builder = install.builder
        self.move_local_vendor_folder()
        self.install()
        self.run()

    def move_local_vendor_folder(self):
        vendor_path = os.path.join(self._ctx['BUILD_DIR'],
                                   self._ctx['WEBDIR'],
                                   'vendor')
        if os.path.exists(vendor_path):
            self._log.debug("Vendor [%s] exists, moving to LIBDIR", vendor_path)
            (self._builder.move()
                .under('{BUILD_DIR}/{WEBDIR}')
                .into('{BUILD_DIR}/{LIBDIR}')
                .where_name_matches('^%s/.*$' % vendor_path)
                .done())

    def install(self):
        self._builder.install().modules('PHP').include_module('cli').done()
        self._builder.install()._installer.install_binary_direct(
            self._ctx['COMPOSER_DOWNLOAD_URL'],
            self._ctx['COMPOSER_HASH_URL'],
            os.path.join(self._ctx['BUILD_DIR'], 'php', 'bin'),
            extract=False)

    def _build_composer_environment(self):
        env = {}
        for key in os.environ.keys():
            val = self._ctx.get(key, '')
            if type(val) != str:
                env[key] = json.dumps(val)
            else:
                env[key] = self._ctx.get(key, '')

        # add basic composer vars
        env['COMPOSER_VENDOR_DIR'] = self._ctx['COMPOSER_VENDOR_DIR']
        env['COMPOSER_BIN_DIR'] = self._ctx['COMPOSER_BIN_DIR']
        env['COMPOSER_CACHE_DIR'] = self._ctx['COMPOSER_CACHE_DIR']

        # prevent key system variables from being overridden
        env['LD_LIBRARY_PATH'] = self.ld_library_path()
        env['PHPRC'] = self._ctx['TMPDIR']
        return env

    def run(self):
        # Move composer files out of WEBDIR
        (self._builder.move()
            .under('{BUILD_DIR}/{WEBDIR}')
            .where_name_is('composer.json')
            .into('BUILD_DIR')
         .done())
        (self._builder.move()
            .under('{BUILD_DIR}/{WEBDIR}')
            .where_name_is('composer.lock')
            .into('BUILD_DIR')
         .done())
        # Sanity Checks
        if not os.path.exists(os.path.join(self._ctx['BUILD_DIR'],
                                           'composer.lock')):
            msg = (
                'PROTIP: Include a `composer.lock` file with your '
                'application! This will make sure the exact same version '
                'of dependencies are used when you deploy to CloudFoundry.')
            self._log.warning(msg)
            print msg
        self.composer_strategy.write_config(self._builder)
        # Run from /tmp/staged/app
        try:
            phpPath = self.binary_path()
    #TODO delete this line        phpCfg = os.path.join(self._ctx['TMPDIR'], 'php.ini')
            composerPath = os.path.join(self._ctx['BUILD_DIR'], 'php',
                                        'bin', 'composer.phar')
<<<<<<< HEAD
            composerEnv = {
                'LD_LIBRARY_PATH': self.ld_library_path(),
                'HOME': self._ctx['BUILD_DIR'],
                'COMPOSER_VENDOR_DIR': self._ctx['COMPOSER_VENDOR_DIR'],
                'COMPOSER_BIN_DIR': self._ctx['COMPOSER_BIN_DIR'],
                'COMPOSER_CACHE_DIR': self._ctx['COMPOSER_CACHE_DIR'],
                'PHPRC': self._ctx['TMPDIR']
            }
=======
>>>>>>> e03acd68
            composerCmd = [phpPath,
                           composerPath,
                           'install',
                           '--no-progress']
            composerCmd.extend(self._ctx['COMPOSER_INSTALL_OPTIONS'])
            self._log.debug("Running [%s]", ' '.join(composerCmd))
            self._log.debug("ENV IS: %s",
                            '\n'.join(["%s=%s (%s)" % (key, val, type(val))
                                       for (key, val) in self._build_composer_environment().iteritems()]))
            output = stream_output(sys.stdout,
                                   ' '.join(composerCmd),
                                   env=self._build_composer_environment(),
                                   cwd=self._ctx['BUILD_DIR'],
                                   shell=True)
            _log.debug('composer output [%s]', output)
        except:
            print "-----> Composer command failed"
            _log.exception("Composer failed")
            raise


class HHVMComposerStrategy(object):
    def __init__(self, ctx):
        self._ctx = ctx

    def binary_path(self):
        return os.path.join(
            self._ctx['BUILD_DIR'], 'hhvm', 'usr', 'bin', 'hhvm')

    def write_config(self, builder):
        pass

    def ld_library_path(self):
        return os.path.join(
            self._ctx['BUILD_DIR'], 'hhvm', 'usr', 'lib', 'hhvm')


class PHPComposerStrategy(object):
    def __init__(self, ctx):
        self._ctx = ctx

    def binary_path(self):
        return os.path.join(
            self._ctx['BUILD_DIR'], 'php', 'bin', 'php')

    def write_config(self, builder):
        # rewrite a temp copy of php.ini for use by composer
        (builder.copy()
            .under('{BUILD_DIR}/php/etc')
            .where_name_is('php.ini')
            .into('TMPDIR')
         .done())
        utils.rewrite_cfgs(os.path.join(self._ctx['TMPDIR'], 'php.ini'),
                           {'TMPDIR': self._ctx['TMPDIR'],
                            'HOME': self._ctx['BUILD_DIR']},
                           delim='@')

    def ld_library_path(self):
        return os.path.join(
            self._ctx['BUILD_DIR'], 'php', 'lib')



# Extension Methods
def configure(ctx):
    config = ComposerConfiguration(ctx)
    config.configure()


def preprocess_commands(ctx):
    composer = ComposerExtension(ctx)
    return composer.preprocess_commands()


def service_commands(ctx):
    composer = ComposerExtension(ctx)
    return composer.service_commands()


def service_environment(ctx):
    composer = ComposerExtension(ctx)
    return composer.service_environment()


def compile(install):
    composer = ComposerExtension(install.builder._ctx)
    return composer.compile(install)<|MERGE_RESOLUTION|>--- conflicted
+++ resolved
@@ -234,17 +234,6 @@
     #TODO delete this line        phpCfg = os.path.join(self._ctx['TMPDIR'], 'php.ini')
             composerPath = os.path.join(self._ctx['BUILD_DIR'], 'php',
                                         'bin', 'composer.phar')
-<<<<<<< HEAD
-            composerEnv = {
-                'LD_LIBRARY_PATH': self.ld_library_path(),
-                'HOME': self._ctx['BUILD_DIR'],
-                'COMPOSER_VENDOR_DIR': self._ctx['COMPOSER_VENDOR_DIR'],
-                'COMPOSER_BIN_DIR': self._ctx['COMPOSER_BIN_DIR'],
-                'COMPOSER_CACHE_DIR': self._ctx['COMPOSER_CACHE_DIR'],
-                'PHPRC': self._ctx['TMPDIR']
-            }
-=======
->>>>>>> e03acd68
             composerCmd = [phpPath,
                            composerPath,
                            'install',
